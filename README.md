<<<<<<< HEAD
# EntropicLearning.jl
An MLJ-compatibile implementation of various entropic learning methods. It currently includes:

- eSPA+, described in [[1]](#1) and [[2]](#2)

This implementation is based on the Python implementation by Davide Bassetti (https://github.com/davbass/entlearn), as well as the original MATLAB implementation by Illia Horenko (https://github.com/horenkoi/eSPA)

## License

This software is distributed under the Academic Software License (ASL), which is included in the LICENSE file. Please familiarise yourself with this license before using the code.

## Citing

If you find this package useful, please cite the original publications describing the methods ([[1]](#1), [[2]](#2)) and this repository. Thanks! 

## References

<a id="1">[1]</a> Horenko, I. (2020). On a scalable entropic breaching of the overfitting barrier for small data problems in machine learning. Neural Computation, 32(8), 1563-1579.

<a id="2">[2]</a> Vecchi, E., Pospíšil, L., Albrecht, S., O'Kane, T. J., & Horenko, I. (2022). eSPA+: Scalable entropy-optimal machine learning classification for small data problems. Neural Computation, 34(5), 1220-1255.
=======
# EntropicLearning-dev.jl

[![Code Style: Blue](https://img.shields.io/badge/code%20style-blue-4495d1.svg)](https://github.com/JuliaDiff/BlueStyle)

Development repository for EntropicLearning.jl, an MLJ-compatibile implementation of various entropic learning methods.
>>>>>>> 25cf718f
<|MERGE_RESOLUTION|>--- conflicted
+++ resolved
@@ -1,5 +1,7 @@
-<<<<<<< HEAD
 # EntropicLearning.jl
+
+[![Code Style: Blue](https://img.shields.io/badge/code%20style-blue-4495d1.svg)](https://github.com/JuliaDiff/BlueStyle)
+
 An MLJ-compatibile implementation of various entropic learning methods. It currently includes:
 
 - eSPA+, described in [[1]](#1) and [[2]](#2)
@@ -18,11 +20,4 @@
 
 <a id="1">[1]</a> Horenko, I. (2020). On a scalable entropic breaching of the overfitting barrier for small data problems in machine learning. Neural Computation, 32(8), 1563-1579.
 
-<a id="2">[2]</a> Vecchi, E., Pospíšil, L., Albrecht, S., O'Kane, T. J., & Horenko, I. (2022). eSPA+: Scalable entropy-optimal machine learning classification for small data problems. Neural Computation, 34(5), 1220-1255.
-=======
-# EntropicLearning-dev.jl
-
-[![Code Style: Blue](https://img.shields.io/badge/code%20style-blue-4495d1.svg)](https://github.com/JuliaDiff/BlueStyle)
-
-Development repository for EntropicLearning.jl, an MLJ-compatibile implementation of various entropic learning methods.
->>>>>>> 25cf718f
+<a id="2">[2]</a> Vecchi, E., Pospíšil, L., Albrecht, S., O'Kane, T. J., & Horenko, I. (2022). eSPA+: Scalable entropy-optimal machine learning classification for small data problems. Neural Computation, 34(5), 1220-1255.